{
  "name": "frontend",
  "version": "0.1.0",
  "private": true,
  "scripts": {
    "dev": "next dev",
    "build": "next build",
    "start": "next start",
    "lint": "next lint"
  },
  "dependencies": {
    "@mantine/core": "^7.17.1",
    "@mantine/hooks": "^7.17.1",
    "@privy-io/react-auth": "^2.4.5",
    "@radix-ui/react-slot": "^1.1.2",
    "@reduxjs/toolkit": "^2.6.0",
    "axios": "^1.8.1",
    "blo": "^1.2.0",
    "class-variance-authority": "^0.7.1",
    "clsx": "^2.1.1",
    "lucide-react": "^0.476.0",
    "next": "15.1.7",
    "react": "^19.0.0",
    "react-dom": "^19.0.0",
    "react-redux": "^9.2.0",
    "react-toastify": "^11.0.5",
    "sass": "^1.85.1",
    "tailwind-merge": "^3.0.2",
    "tailwindcss-animate": "^1.0.7",
<<<<<<< HEAD
    "uuid": "^11.1.0"
=======
    "viem": "^2.23.6"
>>>>>>> ad200224
  },
  "devDependencies": {
    "@eslint/eslintrc": "^3",
    "@types/node": "^20",
    "@types/react": "^19",
    "@types/react-dom": "^19",
    "@types/uuid": "^10.0.0",
    "eslint": "^9",
    "eslint-config-next": "15.1.7",
    "postcss": "^8.5.3",
    "postcss-preset-mantine": "^1.17.0",
    "postcss-simple-vars": "^7.0.1",
    "tailwindcss": "^3.4.1",
    "typescript": "^5"
  },
  "packageManager": "pnpm@9.15.1+sha512.1acb565e6193efbebda772702950469150cf12bcc764262e7587e71d19dc98a423dff9536e57ea44c49bdf790ff694e83c27be5faa23d67e0c033b583be4bfcf"
}<|MERGE_RESOLUTION|>--- conflicted
+++ resolved
@@ -27,11 +27,8 @@
     "sass": "^1.85.1",
     "tailwind-merge": "^3.0.2",
     "tailwindcss-animate": "^1.0.7",
-<<<<<<< HEAD
-    "uuid": "^11.1.0"
-=======
+    "uuid": "^11.1.0",
     "viem": "^2.23.6"
->>>>>>> ad200224
   },
   "devDependencies": {
     "@eslint/eslintrc": "^3",
