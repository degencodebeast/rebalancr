--- conflicted
+++ resolved
@@ -62,15 +62,12 @@
       tailwindcss-animate:
         specifier: ^1.0.7
         version: 1.0.7(tailwindcss@3.4.17)
-<<<<<<< HEAD
       uuid:
         specifier: ^11.1.0
         version: 11.1.0
-=======
       viem:
         specifier: ^2.23.6
         version: 2.23.6(bufferutil@4.0.9)(typescript@5.7.3)(utf-8-validate@5.0.10)(zod@3.24.2)
->>>>>>> ad200224
     devDependencies:
       '@eslint/eslintrc':
         specifier: ^3
